{
 "cells": [
  {
   "cell_type": "markdown",
   "metadata": {
    "application/vnd.databricks.v1+cell": {
     "cellMetadata": {},
     "inputWidgets": {},
     "nuid": "180064a6-5c05-4f0b-b28f-ea594b1090bc",
     "showTitle": false,
     "tableResultSettingsMap": {},
     "title": ""
    }
   },
   "source": [
    "# Royal Cybers: End-to-End Machine Learning Pipeline for Personalized recommendations in Databricks "
   ]
  },
  {
   "cell_type": "markdown",
   "metadata": {
    "application/vnd.databricks.v1+cell": {
     "cellMetadata": {},
     "inputWidgets": {},
     "nuid": "fde9865a-173c-4a20-91c9-543e83fd5427",
     "showTitle": false,
     "tableResultSettingsMap": {},
     "title": ""
    }
   },
   "source": [
    "## THIS IS THE MAIN NOTEBOOK (not including EDA)"
   ]
  },
  {
   "cell_type": "code",
   "execution_count": 0,
   "metadata": {
    "application/vnd.databricks.v1+cell": {
     "cellMetadata": {
      "byteLimit": 2048000,
      "rowLimit": 10000
     },
     "inputWidgets": {},
     "nuid": "a2b5bbdc-bd78-4d24-9de3-d92cfcba4c1a",
     "showTitle": false,
     "tableResultSettingsMap": {},
     "title": ""
    }
   },
   "outputs": [],
   "source": [
    "\n",
    "import importlib\n",
    "from pyspark.sql import SparkSession\n",
    "from pyspark.sql.functions import lit\n",
    "from scripts.data_cleaning import clean_cosmetic_df, clean_mapping_df, clean_reviews_df\n",
    "from scripts.feature_engineering import add_customer_engagement, add_predictor_features, process_reviews_df\n",
    "from scripts.data_transformation import transform_cosmetic_data, transform_mapping_data, transform_reviews_data\n",
    "from pyspark.sql.functions import col\n",
    "from scripts.EDA import perform_eda\n",
    "!pip install mlxtend\n",
    "from scripts.baseline_model import generate_cosine_sim_recs, run_fp_growth, run_als_recommender\n",
    "from delta.tables import DeltaTable\n",
<<<<<<< HEAD
    "from pyspark.sql.functions import size, substring\n",
    "from pyspark.sql.functions import lit\n",
    "from scripts.product_embedding import generate_review_embeddings, combine_review_embeddings\n"
=======
    "from pyspark.sql.functions import lit\n",
    "\n",
    "from scripts.schema_definitions import (\n",
    "    expected_cosmetic_schema,\n",
    "    expected_reviews_schema,\n",
    "    expected_mapping_schema\n",
    ")\n",
    "from scripts.quality_check.data_quality_check import (\n",
    "    check_schema,\n",
    "    check_null_values,\n",
    "    check_duplicate_rows,\n",
    "    check_data_types,\n",
    "    check_row_count\n",
    ")\n",
    "\n",
    "from scripts.quality_check.baseline_model_quality_check import (\n",
    "    check_cosine_sim_recs_output,\n",
    "    check_fp_growth_output,\n",
    "    check_als_output\n",
    ")\n"
>>>>>>> bf3f40b4
   ]
  },
  {
   "cell_type": "markdown",
   "metadata": {
    "application/vnd.databricks.v1+cell": {
     "cellMetadata": {},
     "inputWidgets": {},
     "nuid": "a00ee39e-6e56-4424-a2fa-ea7ad661acf5",
     "showTitle": false,
     "tableResultSettingsMap": {},
     "title": ""
    }
   },
   "source": [
    "## Load Dataset"
   ]
  },
  {
   "cell_type": "code",
   "execution_count": 0,
   "metadata": {
    "application/vnd.databricks.v1+cell": {
     "cellMetadata": {
      "byteLimit": 2048000,
      "rowLimit": 10000
     },
     "inputWidgets": {},
     "nuid": "a5eb5f13-0a85-4b43-a7a7-181b605cfbf1",
     "showTitle": false,
     "tableResultSettingsMap": {},
     "title": ""
    }
   },
   "outputs": [],
   "source": [
    "# Load Dataset from S3 Bucket\n",
    "spark = SparkSession.builder.appName(\"E-Commerce Pipeline\").getOrCreate()\n",
    "\n",
    "cosmetic_store_data_path = \"s3://e-commerce-pipeline-dataset/Cosmetic Store Website Data.csv\"\n",
    "reviews_data_path = \"s3://e-commerce-pipeline-dataset/nyka_top_brands_cosmetics_product_reviews.csv\"\n",
    "product_mapping_path = \"s3://e-commerce-pipeline-dataset/unique_product_id_pairings.csv\""
   ]
  },
  {
   "cell_type": "code",
   "execution_count": 0,
   "metadata": {
    "application/vnd.databricks.v1+cell": {
     "cellMetadata": {
      "byteLimit": 2048000,
      "rowLimit": 10000
     },
     "inputWidgets": {},
     "nuid": "d622a617-1377-45ae-ae57-72c858254e86",
     "showTitle": false,
     "tableResultSettingsMap": {},
     "title": ""
    }
   },
   "outputs": [],
   "source": [
    "cosmetic_df = spark.read.csv(cosmetic_store_data_path, header=True, inferSchema=True)\n",
    "reviews_df = spark.read.csv(reviews_data_path, header=True, inferSchema=True)\n",
    "mapping_df = spark.read.csv(product_mapping_path, header=True, inferSchema=True)"
   ]
  },
  {
   "cell_type": "markdown",
   "metadata": {
    "application/vnd.databricks.v1+cell": {
     "cellMetadata": {},
<<<<<<< HEAD
=======
     "inputWidgets": {},
     "nuid": "71f879fa-00b3-43d2-a113-1d6895119cc2",
     "showTitle": false,
     "tableResultSettingsMap": {},
     "title": ""
    }
   },
   "source": [
    "## Data Check"
   ]
  },
  {
   "cell_type": "code",
   "execution_count": 0,
   "metadata": {
    "application/vnd.databricks.v1+cell": {
     "cellMetadata": {
      "byteLimit": 2048000,
      "rowLimit": 10000
     },
>>>>>>> bf3f40b4
     "inputWidgets": {},
     "nuid": "33f1af45-f8e5-496d-a07f-526d28267500",
     "showTitle": false,
     "tableResultSettingsMap": {},
     "title": ""
    }
   },
   "outputs": [],
   "source": [
    "# ---------------------------------------------\n",
    "# Cosmetic DataFrame Checks\n",
    "# ---------------------------------------------\n",
    "print(\"=== Checking cosmetic_df ===\")\n",
    "schema_ok = check_schema(cosmetic_df, expected_cosmetic_schema)\n",
    "if schema_ok:\n",
    "    check_data_types(cosmetic_df, expected_cosmetic_schema)\n",
    "    check_null_values(cosmetic_df, threshold=0.5)\n",
    "    check_duplicate_rows(cosmetic_df, subset_columns=[\"event_time\", \"product_id\", \"user_id\"])\n",
    "    check_row_count(cosmetic_df, min_count=1)\n",
    "\n",
    "# ---------------------------------------------\n",
    "# Reviews DataFrame Checks\n",
    "# ---------------------------------------------\n",
    "print(\"\\n=== Checking reviews_df ===\")\n",
    "schema_ok = check_schema(reviews_df, expected_reviews_schema)\n",
    "if schema_ok:\n",
    "    check_data_types(reviews_df, expected_reviews_schema)\n",
    "    check_null_values(reviews_df, threshold=0.5)\n",
    "    check_duplicate_rows(reviews_df, subset_columns=[\"review_id\"])\n",
    "    check_row_count(reviews_df, min_count=1)\n",
    "\n",
    "# ---------------------------------------------\n",
    "# Mapping DataFrame Checks\n",
    "# ---------------------------------------------\n",
    "print(\"\\n=== Checking mapping_df ===\")\n",
    "schema_ok = check_schema(mapping_df, expected_mapping_schema)\n",
    "if schema_ok:\n",
    "    check_data_types(mapping_df, expected_mapping_schema)\n",
    "    check_null_values(mapping_df, threshold=0.5)\n",
    "    check_duplicate_rows(mapping_df, subset_columns=[\"product_id_events\", \"product_id_reviews\"])\n",
    "    check_row_count(mapping_df, min_count=1)"
   ]
  },
  {
   "cell_type": "markdown",
   "metadata": {
    "application/vnd.databricks.v1+cell": {
     "cellMetadata": {},
     "inputWidgets": {},
     "nuid": "db3d1271-965f-4243-b0e8-ed658af0ba98",
     "showTitle": false,
     "tableResultSettingsMap": {},
     "title": ""
    }
   },
   "source": [
    "## Clean Data"
   ]
  },
  {
   "cell_type": "code",
   "execution_count": 0,
   "metadata": {
    "application/vnd.databricks.v1+cell": {
     "cellMetadata": {
      "byteLimit": 2048000,
      "rowLimit": 10000
     },
     "inputWidgets": {},
     "nuid": "558f2191-6095-45c5-af20-96554892bd92",
     "showTitle": false,
     "tableResultSettingsMap": {},
     "title": ""
    }
   },
   "outputs": [],
   "source": [
    "# Sometimes the scripts dont get updated here, so this should do it\n",
    "import importlib\n",
    "from scripts import data_cleaning\n",
    "\n",
    "# Reload the module\n",
    "importlib.reload(data_cleaning)\n",
    "from scripts.data_cleaning import clean_cosmetic_df, clean_mapping_df, clean_reviews_df"
   ]
  },
  {
   "cell_type": "code",
   "execution_count": 0,
   "metadata": {
    "application/vnd.databricks.v1+cell": {
     "cellMetadata": {
      "byteLimit": 2048000,
      "rowLimit": 10000
     },
     "inputWidgets": {},
     "nuid": "8302b898-30e5-412c-9172-bb378712782a",
     "showTitle": false,
     "tableResultSettingsMap": {},
     "title": ""
    }
   },
   "outputs": [],
   "source": [
    "cosmetic_df = clean_cosmetic_df(cosmetic_df)\n",
    "mapping_df = clean_mapping_df(mapping_df)\n",
    "reviews_df = clean_reviews_df(reviews_df)"
   ]
  },
  {
   "cell_type": "code",
   "execution_count": 0,
   "metadata": {
    "application/vnd.databricks.v1+cell": {
     "cellMetadata": {
      "byteLimit": 2048000,
      "rowLimit": 10000
     },
     "inputWidgets": {},
     "nuid": "4dc90146-9080-49f7-8307-82ec0aa2e01f",
     "showTitle": false,
     "tableResultSettingsMap": {},
     "title": ""
    }
   },
   "outputs": [],
   "source": [
    "cosmetic_df.show(5)\n",
    "mapping_df.show(5)\n",
    "reviews_df.show(5)"
   ]
  },
  {
   "cell_type": "markdown",
   "metadata": {
    "application/vnd.databricks.v1+cell": {
     "cellMetadata": {},
     "inputWidgets": {},
     "nuid": "1b811904-22d3-41fc-9a37-226fb18a2133",
     "showTitle": false,
     "tableResultSettingsMap": {},
     "title": ""
    }
   },
   "source": [
    "## Unity Catalog Paths"
   ]
  },
  {
   "cell_type": "code",
   "execution_count": 0,
   "metadata": {
    "application/vnd.databricks.v1+cell": {
     "cellMetadata": {
      "byteLimit": 2048000,
      "implicitDf": true,
      "rowLimit": 10000
     },
     "inputWidgets": {},
     "nuid": "bac0dd9b-dbc4-456b-9b1d-5e82d9e1c9fb",
     "showTitle": false,
     "tableResultSettingsMap": {},
     "title": ""
    }
   },
   "outputs": [],
   "source": [
    "%sql\n",
    "-- CREATE CATALOG ecommerces_catalog;\n",
    "-- CREATE SCHEMA ecommerces_catalog.recommendation_schema;"
   ]
  },
  {
   "cell_type": "code",
   "execution_count": 0,
   "metadata": {
    "application/vnd.databricks.v1+cell": {
     "cellMetadata": {
      "byteLimit": 2048000,
      "rowLimit": 10000
     },
     "inputWidgets": {},
     "nuid": "cce252ff-5e7d-44c7-9e8f-c0cc3ac906ae",
     "showTitle": false,
     "tableResultSettingsMap": {},
     "title": ""
    }
   },
   "outputs": [],
   "source": [
    "# Unity Catalog table names\n",
    "cosmetic_store_table = \"ecommerces_catalog.recommendation_schema.cosmetic_store_data\"\n",
    "reviews_table = \"ecommerces_catalog.recommendation_schema.product_reviews\"\n",
    "mapping_table = \"ecommerces_catalog.recommendation_schema.product_mapping\""
   ]
  },
  {
   "cell_type": "code",
   "execution_count": 0,
   "metadata": {
    "application/vnd.databricks.v1+cell": {
     "cellMetadata": {
      "byteLimit": 2048000,
      "rowLimit": 10000
     },
     "inputWidgets": {},
     "nuid": "4309f7d0-45af-4bf8-93b7-8d2fd0802184",
     "showTitle": false,
     "tableResultSettingsMap": {},
     "title": ""
    }
   },
   "outputs": [],
   "source": [
    "# Load Data into Unity Catalog\n",
    "cosmetic_df.write.format(\"delta\").mode(\"overwrite\").saveAsTable(cosmetic_store_table)\n",
    "reviews_df.write.format(\"delta\").mode(\"overwrite\").saveAsTable(reviews_table)\n",
    "mapping_df.write.format(\"delta\").mode(\"overwrite\").saveAsTable(mapping_table)"
   ]
  },
  {
   "cell_type": "code",
   "execution_count": 0,
   "metadata": {
    "application/vnd.databricks.v1+cell": {
     "cellMetadata": {
      "byteLimit": 2048000,
      "rowLimit": 10000
     },
     "inputWidgets": {},
     "nuid": "4d0f0497-7dac-4c59-a890-956e5f286332",
     "showTitle": false,
     "tableResultSettingsMap": {},
     "title": ""
    }
   },
   "outputs": [],
   "source": [
    "# Load data from Unity Catalog\n",
    "cosmetic_df = spark.read.table(cosmetic_store_table)\n",
    "reviews_df = spark.read.table(reviews_table)\n",
    "mapping_df = spark.read.table(mapping_table)"
   ]
  },
  {
   "cell_type": "markdown",
   "metadata": {
    "application/vnd.databricks.v1+cell": {
     "cellMetadata": {},
     "inputWidgets": {},
     "nuid": "d4d42f92-ab1a-44f0-a708-af2ad0d50e12",
     "showTitle": false,
     "tableResultSettingsMap": {},
     "title": ""
    }
   },
   "source": [
    "## Data Transformation"
   ]
  },
  {
   "cell_type": "code",
   "execution_count": 0,
   "metadata": {
    "application/vnd.databricks.v1+cell": {
     "cellMetadata": {
      "byteLimit": 2048000,
      "rowLimit": 10000
     },
     "inputWidgets": {},
     "nuid": "42747ab9-aa9f-402b-8c2f-006d5b05cec4",
     "showTitle": false,
     "tableResultSettingsMap": {},
     "title": ""
    }
   },
   "outputs": [],
   "source": [
    "# Sometimes the scripts dont get updated here, so this should do it\n",
    "import importlib\n",
    "from scripts import data_transformation\n",
    "\n",
    "# Reload the module\n",
<<<<<<< HEAD
    "importlib.reload(data_transformation)\n",
    "from scripts.data_transformation import transform_cosmetic_data, transform_reviews_data, transform_mapping_data"
=======
    "importlib.reload(feature_engineering)\n",
    "from scripts.feature_engineering import process_reviews_df, add_customer_engagement, add_predictor_features"
   ]
  },
  {
   "cell_type": "markdown",
   "metadata": {
    "application/vnd.databricks.v1+cell": {
     "cellMetadata": {},
     "inputWidgets": {},
     "nuid": "a2f35f35-7535-4579-bcc5-1ce0325db970",
     "showTitle": false,
     "tableResultSettingsMap": {},
     "title": ""
    }
   },
   "source": [
    "### Process unstructured data (reviews)"
>>>>>>> bf3f40b4
   ]
  },
  {
   "cell_type": "code",
   "execution_count": 0,
   "metadata": {
    "application/vnd.databricks.v1+cell": {
     "cellMetadata": {
      "byteLimit": 2048000,
      "rowLimit": 10000
     },
     "inputWidgets": {},
     "nuid": "9199935d-9842-4444-b809-1697f74cbd14",
     "showTitle": false,
     "tableResultSettingsMap": {},
     "title": ""
    }
   },
   "outputs": [],
   "source": [
    "transformed_cosmetic_df = transform_cosmetic_data(cosmetic_df)\n",
    "transformed_reviews_df = transform_reviews_data(reviews_df)\n",
    "transformed_mapping_df = transform_mapping_data(mapping_df)"
   ]
  },
  {
   "cell_type": "code",
   "execution_count": 0,
   "metadata": {
    "application/vnd.databricks.v1+cell": {
     "cellMetadata": {},
     "inputWidgets": {},
     "nuid": "92d65317-624e-4315-80cf-5b643f5dc91a",
     "showTitle": false,
     "tableResultSettingsMap": {},
     "title": ""
    }
   },
   "outputs": [],
   "source": [
    "transformed_cosmetic_df.write.format(\"delta\").mode(\"overwrite\").option(\"overwriteSchema\", \"true\").saveAsTable(cosmetic_store_table)\n",
    "\n",
    "transformed_reviews_df.write.format(\"delta\").mode(\"overwrite\").option(\"overwriteSchema\", \"true\").saveAsTable(reviews_table)\n",
    "\n",
    "transformed_mapping_df.write.format(\"delta\").mode(\"overwrite\").option(\"overwriteSchema\", \"true\").saveAsTable(mapping_table)"
   ]
  },
  {
   "cell_type": "code",
   "execution_count": 0,
   "metadata": {
    "application/vnd.databricks.v1+cell": {
     "cellMetadata": {
      "byteLimit": 2048000,
      "rowLimit": 10000
     },
     "inputWidgets": {},
     "nuid": "b0a94e9f-f879-4cdf-903f-01e246b4380a",
     "showTitle": false,
     "tableResultSettingsMap": {},
     "title": ""
    }
   },
   "outputs": [],
   "source": [
    "transformed_cosmetic_df.show(5)\n",
    "transformed_mapping_df.show(5)\n",
    "transformed_reviews_df.show(5)\n"
   ]
  },
  {
   "cell_type": "markdown",
   "metadata": {
    "application/vnd.databricks.v1+cell": {
     "cellMetadata": {},
<<<<<<< HEAD
=======
     "inputWidgets": {},
     "nuid": "57c334c6-d980-4bf9-96c5-d78eecab702f",
     "showTitle": false,
     "tableResultSettingsMap": {},
     "title": ""
    }
   },
   "source": [
    "### Add predictor variables (X)"
   ]
  },
  {
   "cell_type": "code",
   "execution_count": 0,
   "metadata": {
    "application/vnd.databricks.v1+cell": {
     "cellMetadata": {
      "byteLimit": 2048000,
      "rowLimit": 10000
     },
>>>>>>> bf3f40b4
     "inputWidgets": {},
     "nuid": "5be90d08-8f7b-44e6-add6-65e62a1de337",
     "showTitle": false,
     "tableResultSettingsMap": {},
     "title": ""
    }
   },
   "source": [
    "## Feature Engineering"
   ]
  },
  {
   "cell_type": "code",
   "execution_count": 0,
   "metadata": {
    "application/vnd.databricks.v1+cell": {
     "cellMetadata": {
      "byteLimit": 2048000,
      "rowLimit": 10000
     },
     "inputWidgets": {},
     "nuid": "59244d15-c7bc-49ea-ad4b-19acee8b3cf1",
     "showTitle": false,
     "tableResultSettingsMap": {},
     "title": ""
    }
   },
   "outputs": [],
   "source": [
    "# Sometimes the scripts dont get updated here, so this should do it\n",
    "import importlib\n",
    "from scripts import feature_engineering\n",
    "\n",
    "# Reload the module\n",
    "importlib.reload(feature_engineering)\n",
    "from scripts.feature_engineering import process_reviews_df, add_customer_engagement, add_predictor_features"
   ]
  },
  {
   "cell_type": "markdown",
   "metadata": {
    "application/vnd.databricks.v1+cell": {
     "cellMetadata": {},
     "inputWidgets": {},
     "nuid": "a2f35f35-7535-4579-bcc5-1ce0325db970",
     "showTitle": false,
     "tableResultSettingsMap": {},
     "title": ""
    }
   },
   "source": [
    "### Process unstructured data (reviews)"
   ]
  },
  {
   "cell_type": "code",
   "execution_count": 0,
   "metadata": {
    "application/vnd.databricks.v1+cell": {
     "cellMetadata": {
      "byteLimit": 2048000,
      "rowLimit": 10000
     },
     "inputWidgets": {},
     "nuid": "ae0e6e67-01cb-4486-97f0-eee0148f0034",
     "showTitle": false,
     "tableResultSettingsMap": {},
     "title": ""
    }
   },
   "outputs": [],
   "source": [
    "reviews_df = process_reviews_df(reviews_df)"
   ]
  },
  {
   "cell_type": "markdown",
   "metadata": {
    "application/vnd.databricks.v1+cell": {
     "cellMetadata": {},
     "inputWidgets": {},
     "nuid": "bf3acb0c-924c-4287-8c23-10ae3ca3ff1a",
     "showTitle": false,
     "tableResultSettingsMap": {},
     "title": ""
    }
   },
   "source": [
    "### Add outcome variable (Y)"
   ]
  },
  {
   "cell_type": "code",
   "execution_count": 0,
   "metadata": {
    "application/vnd.databricks.v1+cell": {
     "cellMetadata": {
      "byteLimit": 2048000,
      "rowLimit": 10000
     },
     "inputWidgets": {},
     "nuid": "bb357225-5294-40fb-9e23-b58bc9894497",
     "showTitle": false,
     "tableResultSettingsMap": {},
     "title": ""
    }
   },
   "outputs": [],
   "source": [
    "cosmetic_df = add_customer_engagement(cosmetic_df)"
   ]
  },
  {
   "cell_type": "markdown",
   "metadata": {
    "application/vnd.databricks.v1+cell": {
     "cellMetadata": {},
     "inputWidgets": {},
     "nuid": "57c334c6-d980-4bf9-96c5-d78eecab702f",
     "showTitle": false,
     "tableResultSettingsMap": {},
     "title": ""
    }
   },
   "source": [
    "### Add predictor variables (X)"
   ]
  },
  {
   "cell_type": "code",
   "execution_count": 0,
   "metadata": {
    "application/vnd.databricks.v1+cell": {
     "cellMetadata": {
      "byteLimit": 2048000,
      "rowLimit": 10000
     },
     "inputWidgets": {},
     "nuid": "a0446046-200d-4d0e-8f00-5636275b94a4",
     "showTitle": false,
     "tableResultSettingsMap": {},
     "title": ""
    }
   },
   "outputs": [],
   "source": [
    "cosmetic_df = add_predictor_features(cosmetic_df)"
   ]
  },
  {
   "cell_type": "code",
   "execution_count": 0,
   "metadata": {
    "application/vnd.databricks.v1+cell": {
     "cellMetadata": {
      "byteLimit": 2048000,
      "rowLimit": 10000
     },
     "inputWidgets": {},
     "nuid": "fc3e8285-6ddc-4920-b737-f2d06ac2c95b",
     "showTitle": false,
     "tableResultSettingsMap": {},
     "title": ""
    }
   },
   "outputs": [],
   "source": [
    "reviews_df.show(5)\n",
    "cosmetic_df.show(5)"
   ]
  },
  {
   "cell_type": "markdown",
   "metadata": {
    "application/vnd.databricks.v1+cell": {
     "cellMetadata": {},
     "inputWidgets": {},
     "nuid": "975b3b50-b755-43ef-8a73-b1b155384953",
     "showTitle": false,
     "tableResultSettingsMap": {},
     "title": ""
    }
   },
   "source": [
    "## Baseline Model for Product Recommendation"
   ]
  },
  {
   "cell_type": "code",
   "execution_count": 0,
   "metadata": {
    "application/vnd.databricks.v1+cell": {
     "cellMetadata": {
      "byteLimit": 2048000,
      "rowLimit": 10000
     },
     "inputWidgets": {},
     "nuid": "b53a6033-0cf3-4837-8e11-19061c29ae07",
     "showTitle": false,
     "tableResultSettingsMap": {},
     "title": ""
    }
   },
   "outputs": [],
   "source": [
    "# Sometimes the scripts dont get updated here, so this should do it\n",
    "import importlib\n",
    "from scripts import baseline_model\n",
    "\n",
    "# Reload the module\n",
    "importlib.reload(baseline_model)\n",
    "from scripts.baseline_model import generate_cosine_sim_recs, run_fp_growth, run_als_recommender"
   ]
  },
  {
   "cell_type": "code",
   "execution_count": 0,
   "metadata": {
    "application/vnd.databricks.v1+cell": {
     "cellMetadata": {
      "byteLimit": 2048000,
      "rowLimit": 10000
     },
     "inputWidgets": {},
     "nuid": "831e28c3-8273-473a-bef9-97ea6c8a9e51",
     "showTitle": false,
     "tableResultSettingsMap": {},
     "title": ""
    }
   },
   "outputs": [],
   "source": [
    "purchase_df = transformed_cosmetic_df.filter(transformed_cosmetic_df['event_type'] == 'purchase')\n",
    "purchase_df = purchase_df.withColumn(\"product_quantity\", lit(1))"
   ]
  },
  {
   "cell_type": "code",
   "execution_count": 0,
   "metadata": {
    "application/vnd.databricks.v1+cell": {
     "cellMetadata": {
      "byteLimit": 2048000,
      "rowLimit": 10000
     },
     "inputWidgets": {},
     "nuid": "0b661208-275a-4fda-ab0b-ce6dfc84cae3",
     "showTitle": false,
     "tableResultSettingsMap": {},
     "title": ""
    }
   },
   "outputs": [],
   "source": [
    "# Convert PySpark DataFrame to pandas DataFrame\n",
    "purchase_df_pandas = purchase_df.toPandas()"
   ]
  },
  {
   "cell_type": "code",
   "execution_count": 0,
   "metadata": {
    "application/vnd.databricks.v1+cell": {
     "cellMetadata": {
      "byteLimit": 2048000,
      "rowLimit": 10000
     },
     "inputWidgets": {},
     "nuid": "cd2db492-d961-4e15-9bcf-db38584b6fee",
     "showTitle": false,
     "tableResultSettingsMap": {},
     "title": ""
    }
   },
   "outputs": [],
   "source": [
    "# Generate Cosine Similarity Recommendations\n",
    "prod_recs = generate_cosine_sim_recs(\n",
    "    df=purchase_df_pandas,\n",
    "    filename=\"product_recs_cosine_similarity.csv\",\n",
    "    rows=\"user_session\",\n",
    "    cols=\"cosmetic_product_id\",\n",
    "    quantity=\"product_quantity\",\n",
    "    top=11\n",
    ")\n"
   ]
  },
  {
   "cell_type": "code",
   "execution_count": 0,
   "metadata": {
    "application/vnd.databricks.v1+cell": {
     "cellMetadata": {},
     "inputWidgets": {},
     "nuid": "e93125a1-ccf5-49aa-a3eb-197f59b1b321",
     "showTitle": false,
     "tableResultSettingsMap": {},
     "title": ""
    }
   },
   "outputs": [],
   "source": [
    "check_cosine_sim_recs_output(prod_recs)"
   ]
  },
  {
   "cell_type": "code",
   "execution_count": 0,
   "metadata": {
    "application/vnd.databricks.v1+cell": {
     "cellMetadata": {
      "byteLimit": 2048000,
      "rowLimit": 10000
     },
     "inputWidgets": {},
     "nuid": "eedc3ca1-778d-404e-861c-d9c5b5b0688e",
     "showTitle": false,
     "tableResultSettingsMap": {},
     "title": ""
    }
   },
   "outputs": [],
   "source": [
    "# Save Recommendations to Unity Catalog\n",
    "prod_recs_spark = spark.createDataFrame(prod_recs)\n",
    "prod_recs_spark = prod_recs_spark.select(\n",
    "    *[col(c).alias(c.replace(\" \", \"_\").replace(\".\", \"_\")) for c in prod_recs_spark.columns]\n",
    ")\n",
    "\n",
    "prod_recs_spark.write.format(\"delta\").mode(\"overwrite\").saveAsTable(\"ecommerces_catalog.recommendation_schema.product_recommendations\")"
   ]
  },
  {
   "cell_type": "code",
   "execution_count": 0,
   "metadata": {
    "application/vnd.databricks.v1+cell": {
     "cellMetadata": {
      "byteLimit": 2048000,
      "rowLimit": 10000
     },
     "inputWidgets": {},
     "nuid": "d14c9a3e-2892-449c-9a95-aaea20296632",
     "showTitle": false,
     "tableResultSettingsMap": {},
     "title": ""
    }
   },
   "outputs": [],
   "source": [
    "# Generate FP-Growth\n",
    "frequent_itemsets, association_rules = run_fp_growth(\n",
    "    purchase_df,\n",
    "    min_support=0.001,\n",
    "    min_confidence=0.1\n",
    ")"
   ]
  },
  {
   "cell_type": "code",
   "execution_count": 0,
   "metadata": {
    "application/vnd.databricks.v1+cell": {
     "cellMetadata": {},
     "inputWidgets": {},
     "nuid": "529fbe79-6da6-4c79-8521-11c6636a28b4",
     "showTitle": false,
     "tableResultSettingsMap": {},
     "title": ""
    }
   },
   "outputs": [],
   "source": [
    "check_fp_growth_output(frequent_itemsets, association_rules)"
   ]
  },
  {
   "cell_type": "code",
   "execution_count": 0,
   "metadata": {
    "application/vnd.databricks.v1+cell": {
     "cellMetadata": {
      "byteLimit": 2048000,
      "rowLimit": 10000
     },
     "inputWidgets": {},
     "nuid": "3bde271a-730b-44ea-b98b-e594907e885d",
     "showTitle": false,
     "tableResultSettingsMap": {},
     "title": ""
    }
   },
   "outputs": [],
   "source": [
    "# Save Frequent Itemsets to Unity Catalog\n",
    "frequent_itemsets_spark = spark.createDataFrame(frequent_itemsets)\n",
    "frequent_itemsets_spark.write.format(\"delta\").mode(\"overwrite\").saveAsTable(\"ecommerces_catalog.recommendation_schema.frequent_itemsets\")\n",
    "\n",
    "# Save Association Rules to Unity Catalog\n",
    "association_rules_spark = spark.createDataFrame(association_rules)\n",
    "association_rules_spark.write.format(\"delta\").mode(\"overwrite\").saveAsTable(\"ecommerces_catalog.recommendation_schema.association_rules\")"
   ]
  },
  {
   "cell_type": "code",
   "execution_count": 0,
   "metadata": {
    "application/vnd.databricks.v1+cell": {
     "cellMetadata": {
      "byteLimit": 2048000,
      "rowLimit": 10000
     },
     "inputWidgets": {},
     "nuid": "49219cac-284a-4c9c-9ba2-9f023720cb68",
     "showTitle": false,
     "tableResultSettingsMap": {},
     "title": ""
    }
   },
   "outputs": [],
   "source": [
    "# Gnerate ALS recommender\n",
    "model, user_recs, item_recs = run_als_recommender(purchase_df)"
   ]
  },
  {
   "cell_type": "code",
   "execution_count": 0,
   "metadata": {
    "application/vnd.databricks.v1+cell": {
     "cellMetadata": {},
     "inputWidgets": {},
     "nuid": "bb6ed0e4-73d8-493b-8153-7614a37f2227",
     "showTitle": false,
     "tableResultSettingsMap": {},
     "title": ""
    }
   },
   "outputs": [],
   "source": [
    "check_als_output(model, user_recs, item_recs)"
   ]
  },
  {
   "cell_type": "code",
   "execution_count": 0,
   "metadata": {
    "application/vnd.databricks.v1+cell": {
     "cellMetadata": {
      "byteLimit": 2048000,
      "rowLimit": 10000
     },
     "inputWidgets": {},
     "nuid": "d25d9839-728c-4f21-90cc-d7105c07cfd4",
     "showTitle": false,
     "tableResultSettingsMap": {},
     "title": ""
    }
   },
   "outputs": [],
   "source": [
    "# Save User Recommendations to Unity Catalog\n",
    "user_rec_spark = spark.createDataFrame(user_recs)\n",
    "user_rec_spark.write.format(\"delta\").mode(\"overwrite\").saveAsTable(\"ecommerces_catalog.recommendation_schema.als_user_recs\")\n",
    "\n",
    "# Save Item Recommendations to Unity Catalog\n",
    "item_recs_spark = spark.createDataFrame(item_recs)\n",
    "item_recs_spark.write.format(\"delta\").mode(\"overwrite\").saveAsTable(\"ecommerces_catalog.recommendation_schema.als_item_recs\")"
   ]
  },
  {
   "cell_type": "code",
   "execution_count": 0,
   "metadata": {
    "application/vnd.databricks.v1+cell": {
     "cellMetadata": {
      "byteLimit": 2048000,
      "rowLimit": 10000
     },
     "inputWidgets": {},
     "nuid": "c17a3665-60be-4716-9d73-54a9eb85a880",
     "showTitle": false,
     "tableResultSettingsMap": {},
     "title": ""
    }
   },
   "outputs": [],
   "source": [
    "# Display results\n",
    "print(prod_recs.head())\n",
    "print(frequent_itemsets.head())\n",
    "print(association_rules.head())\n",
    "print(user_recs.head())\n",
    "print(item_recs.head())"
   ]
  },
  {
   "cell_type": "markdown",
   "metadata": {
    "application/vnd.databricks.v1+cell": {
     "cellMetadata": {},
<<<<<<< HEAD
     "inputWidgets": {},
     "nuid": "42e33a6f-5a25-47c8-a816-7ab8a847d767",
     "showTitle": false,
     "tableResultSettingsMap": {},
     "title": ""
    }
   },
   "source": [
    "## Product Embedding"
   ]
  },
  {
   "cell_type": "code",
   "execution_count": 0,
   "metadata": {
    "application/vnd.databricks.v1+cell": {
     "cellMetadata": {
      "byteLimit": 2048000,
      "rowLimit": 10000
     },
     "inputWidgets": {},
     "nuid": "c430d9b8-c03b-4f49-a437-4b967a7fd09e",
     "showTitle": false,
     "tableResultSettingsMap": {},
     "title": ""
    }
   },
   "outputs": [],
   "source": [
    "# Sometimes the scripts dont get updated here, so this should do it\n",
    "import importlib\n",
    "from scripts import product_embedding\n",
    "\n",
    "# Reload the module\n",
    "importlib.reload(product_embedding)\n",
    "from scripts.product_embedding import generate_review_embeddings, combine_review_embeddings, get_minilm_embeddings"
   ]
  },
  {
   "cell_type": "code",
   "execution_count": 0,
   "metadata": {
    "application/vnd.databricks.v1+cell": {
     "cellMetadata": {
      "byteLimit": 2048000,
      "rowLimit": 10000
     },
     "inputWidgets": {},
     "nuid": "430d0978-9264-41c2-9aa0-4c050f1006e5",
     "showTitle": false,
     "tableResultSettingsMap": {},
     "title": ""
    }
   },
   "outputs": [],
   "source": [
    "# Generate embeddings for reviews\n",
    "reviews_with_embeddings = generate_review_embeddings(reviews_df, use_gpu=True)\n"
   ]
  },
  {
   "cell_type": "code",
   "execution_count": 0,
   "metadata": {
    "application/vnd.databricks.v1+cell": {
     "cellMetadata": {
      "byteLimit": 2048000,
      "rowLimit": 10000
     },
     "inputWidgets": {},
     "nuid": "1fcbb3c6-0d9c-4877-8633-ac3658e91a72",
     "showTitle": false,
     "tableResultSettingsMap": {},
     "title": ""
    }
   },
   "outputs": [],
   "source": [
    "# Combine title and text embeddings\n",
    "reviews_with_combined_embeddings = combine_review_embeddings(reviews_with_embeddings)"
   ]
  },
  {
   "cell_type": "code",
   "execution_count": 0,
   "metadata": {
    "application/vnd.databricks.v1+cell": {
     "cellMetadata": {
      "byteLimit": 2048000,
      "rowLimit": 10000
     },
=======
>>>>>>> bf3f40b4
     "inputWidgets": {},
     "nuid": "18b159dc-bca4-4f14-9412-c6ace15f5eff",
     "showTitle": false,
     "tableResultSettingsMap": {},
     "title": ""
    }
   },
   "outputs": [],
   "source": [
    "# results of just Embedding\n",
    "embeddings_df = reviews_with_combined_embeddings.select(\n",
    "    \"review_title_embedding\", \n",
    "    \"review_text_embedding\", \n",
    "    \"combined_embedding\"\n",
    ").toPandas()\n",
    "\n",
    "print(embeddings_df)"
   ]
  },
  {
   "cell_type": "code",
   "execution_count": 0,
   "metadata": {
    "application/vnd.databricks.v1+cell": {
     "cellMetadata": {
      "byteLimit": 2048000,
      "rowLimit": 10000
     },
     "inputWidgets": {},
     "nuid": "0c814555-86f8-4bac-bc24-cd0f0f8aada3",
     "showTitle": false,
     "tableResultSettingsMap": {},
     "title": ""
    }
   },
   "outputs": [],
   "source": [
    "reviews_with_clean_display = reviews_with_combined_embeddings \\\n",
    "    .withColumn(\"title_embedding_length\", size(\"review_title_embedding\")) \\\n",
    "    .withColumn(\"text_embedding_length\", size(\"review_text_embedding\")) \\\n",
    "    .withColumn(\"combined_embedding_length\", size(\"combined_embedding\")) \\\n",
    "    .withColumn(\"short_title\", substring(\"review_title_clean\", 1, 50)) \\\n",
    "    .withColumn(\"short_text\", substring(\"review_text_clean\", 1, 100))\n",
    "\n",
    "columns_to_display = [\n",
    "    \"review_product_id\",\n",
    "    \"short_title\",\n",
    "    \"short_text\",\n",
    "    \"title_embedding_length\",\n",
    "    \"text_embedding_length\",\n",
    "    \"combined_embedding_length\"\n",
    "]\n",
    "\n",
    "# Cleaned-up results\n",
    "reviews_with_clean_display.select(columns_to_display).show(5, truncate=False)"
   ]
  },
  {
   "cell_type": "code",
   "execution_count": 0,
   "metadata": {
    "application/vnd.databricks.v1+cell": {
     "cellMetadata": {
      "byteLimit": 2048000,
      "rowLimit": 10000
     },
     "inputWidgets": {},
     "nuid": "a11b4194-00d2-41f1-884b-84802974045b",
     "showTitle": false,
     "tableResultSettingsMap": {},
     "title": ""
    }
   },
   "outputs": [],
   "source": [
    "# Step 3: Save embeddings to Unity Catalog\n",
    "reviews_with_combined_embeddings.write.format(\"delta\").mode(\"overwrite\").saveAsTable(\"ecommerces_catalog.recommendation_schema.product_embeddings\")"
   ]
  },
  {
   "cell_type": "markdown",
   "metadata": {
    "application/vnd.databricks.v1+cell": {
     "cellMetadata": {},
     "inputWidgets": {},
     "nuid": "f7ed5ab7-4e71-47dd-81ff-76fa2f235458",
     "showTitle": false,
     "tableResultSettingsMap": {},
     "title": ""
    }
   },
   "source": []
  }
 ],
 "metadata": {
  "application/vnd.databricks.v1+notebook": {
   "computePreferences": null,
   "dashboards": [],
   "environmentMetadata": {
    "base_environment": "",
    "client": "1"
   },
   "language": "python",
   "notebookMetadata": {
    "mostRecentlyExecutedCommandWithImplicitDF": {
     "commandId": 1697515968900715,
     "dataframes": [
      "_sqldf"
     ]
    },
    "pythonIndentUnit": 4
   },
   "notebookName": "Main_Notebook",
   "widgets": {}
  },
  "language_info": {
   "name": "python"
  }
 },
 "nbformat": 4,
 "nbformat_minor": 0
}<|MERGE_RESOLUTION|>--- conflicted
+++ resolved
@@ -62,13 +62,9 @@
     "!pip install mlxtend\n",
     "from scripts.baseline_model import generate_cosine_sim_recs, run_fp_growth, run_als_recommender\n",
     "from delta.tables import DeltaTable\n",
-<<<<<<< HEAD
     "from pyspark.sql.functions import size, substring\n",
     "from pyspark.sql.functions import lit\n",
     "from scripts.product_embedding import generate_review_embeddings, combine_review_embeddings\n"
-=======
-    "from pyspark.sql.functions import lit\n",
-    "\n",
     "from scripts.schema_definitions import (\n",
     "    expected_cosmetic_schema,\n",
     "    expected_reviews_schema,\n",
@@ -87,7 +83,6 @@
     "    check_fp_growth_output,\n",
     "    check_als_output\n",
     ")\n"
->>>>>>> bf3f40b4
    ]
   },
   {
@@ -160,8 +155,6 @@
    "metadata": {
     "application/vnd.databricks.v1+cell": {
      "cellMetadata": {},
-<<<<<<< HEAD
-=======
      "inputWidgets": {},
      "nuid": "71f879fa-00b3-43d2-a113-1d6895119cc2",
      "showTitle": false,
@@ -182,7 +175,6 @@
       "byteLimit": 2048000,
       "rowLimit": 10000
      },
->>>>>>> bf3f40b4
      "inputWidgets": {},
      "nuid": "33f1af45-f8e5-496d-a07f-526d28267500",
      "showTitle": false,
@@ -466,29 +458,8 @@
     "from scripts import data_transformation\n",
     "\n",
     "# Reload the module\n",
-<<<<<<< HEAD
     "importlib.reload(data_transformation)\n",
     "from scripts.data_transformation import transform_cosmetic_data, transform_reviews_data, transform_mapping_data"
-=======
-    "importlib.reload(feature_engineering)\n",
-    "from scripts.feature_engineering import process_reviews_df, add_customer_engagement, add_predictor_features"
-   ]
-  },
-  {
-   "cell_type": "markdown",
-   "metadata": {
-    "application/vnd.databricks.v1+cell": {
-     "cellMetadata": {},
-     "inputWidgets": {},
-     "nuid": "a2f35f35-7535-4579-bcc5-1ce0325db970",
-     "showTitle": false,
-     "tableResultSettingsMap": {},
-     "title": ""
-    }
-   },
-   "source": [
-    "### Process unstructured data (reviews)"
->>>>>>> bf3f40b4
    ]
   },
   {
@@ -564,29 +535,6 @@
    "metadata": {
     "application/vnd.databricks.v1+cell": {
      "cellMetadata": {},
-<<<<<<< HEAD
-=======
-     "inputWidgets": {},
-     "nuid": "57c334c6-d980-4bf9-96c5-d78eecab702f",
-     "showTitle": false,
-     "tableResultSettingsMap": {},
-     "title": ""
-    }
-   },
-   "source": [
-    "### Add predictor variables (X)"
-   ]
-  },
-  {
-   "cell_type": "code",
-   "execution_count": 0,
-   "metadata": {
-    "application/vnd.databricks.v1+cell": {
-     "cellMetadata": {
-      "byteLimit": 2048000,
-      "rowLimit": 10000
-     },
->>>>>>> bf3f40b4
      "inputWidgets": {},
      "nuid": "5be90d08-8f7b-44e6-add6-65e62a1de337",
      "showTitle": false,
@@ -1088,7 +1036,6 @@
    "metadata": {
     "application/vnd.databricks.v1+cell": {
      "cellMetadata": {},
-<<<<<<< HEAD
      "inputWidgets": {},
      "nuid": "42e33a6f-5a25-47c8-a816-7ab8a847d767",
      "showTitle": false,
@@ -1180,8 +1127,6 @@
       "byteLimit": 2048000,
       "rowLimit": 10000
      },
-=======
->>>>>>> bf3f40b4
      "inputWidgets": {},
      "nuid": "18b159dc-bca4-4f14-9412-c6ace15f5eff",
      "showTitle": false,
